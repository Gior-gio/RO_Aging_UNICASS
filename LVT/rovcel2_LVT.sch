--- conflicted
+++ resolved
@@ -49,12 +49,6 @@
 C {lab_pin.sym} 250 -130 2 1 {name=p70 sig_type=std_logic lab=VDD}
 C {lab_pin.sym} 330 -130 0 1 {name=p71 sig_type=std_logic lab=GND
 }
-<<<<<<< HEAD
-C {/foss/designs/RO_Aging_UNICASS/LVT/passgate.sym} 400 10 3 0 {name=x1}
-C {/foss/designs/RO_Aging_UNICASS/LVT/passgate.sym} 400 -370 3 1 {name=x2}
-C {/foss/designs/RO_Aging_UNICASS/LVT/inv_LVT.sym} 270 -100 0 0 {name=x3}
-=======
-C {/foss/designs/RO_Aging_UNICASS/LVT/inv_LVT.sym} 270 -100 0 0 {name=x4}
-C {/foss/designs/RO_Aging_UNICASS/LVT/passgate.sym} 180 -370 1 0 {name=x3}
-C {/foss/designs/RO_Aging_UNICASS/LVT/passgate.sym} 400 10 3 0 {name=x1}
->>>>>>> 1a13fc2f
+C {passgate.sym} 400 -370 3 1 {name=x2}
+C {inv_LVT.sym} 270 -100 0 0 {name=x3}
+C {passgate.sym} 400 10 3 0 {name=x1}