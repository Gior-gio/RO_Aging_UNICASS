v {xschem version=3.4.6RC file_version=1.2
}
G {}
K {}
V {}
S {}
E {}
N 180 -360 180 -340 {
lab=#net1}
N 180 -390 280 -390 {
lab=VDD}
N 180 -310 280 -310 {
lab=VDD}
N 180 -460 180 -420 {
lab=VDD}
N 100 -390 140 -390 {
lab=RON}
N 100 -310 140 -310 {
lab=IN}
N 180 -280 180 -240 {
lab=OUT}
N 100 -210 140 -210 {
lab=IN}
N 180 -180 180 -140 {
lab=GND}
N 180 -210 280 -210 {
lab=GND}
N 100 -310 100 -210 {
lab=IN}
N 40 -260 100 -260 {
lab=IN}
N 180 -260 280 -260 {
lab=OUT}
N 440 -310 440 -230 {
lab=OUT}
N 360 -350 400 -350 {
lab=VDD}
N 480 -350 520 -350 {
lab=RON}
N 480 -170 520 -170 {
lab=RON}
N 360 -170 400 -170 {
lab=VDD}
N 440 -430 440 -390 {
lab=#net2}
N 440 -130 440 -90 {
lab=GND}
N 440 -260 520 -260 {
lab=OUT}
N 280 -260 440 -260 {
lab=OUT}
N 440 -230 440 -210 {
lab=OUT}
C {sky130_fd_pr/nfet_01v8_lvt.sym} 160 -210 0 0 {name=M1
W=0.45
L=0.15
nf=1
mult=1
ad="'int((nf+1)/2) * W/nf * 0.29'" 
pd="'2*int((nf+1)/2) * (W/nf + 0.29)'"
as="'int((nf+2)/2) * W/nf * 0.29'" 
ps="'2*int((nf+2)/2) * (W/nf + 0.29)'"
nrd="'0.29 / W'" nrs="'0.29 / W'"
sa=0 sb=0 sd=0
model=nfet_01v8_lvt
spiceprefix=X
}
C {sky130_fd_pr/pfet_01v8_lvt.sym} 160 -310 0 0 {name=M2
W=0.42
L=0.35
nf=1
mult=1
ad="'int((nf+1)/2) * W/nf * 0.29'" 
pd="'2*int((nf+1)/2) * (W/nf + 0.29)'"
as="'int((nf+2)/2) * W/nf * 0.29'" 
ps="'2*int((nf+2)/2) * (W/nf + 0.29)'"
nrd="'0.29 / W'" nrs="'0.29 / W'"
sa=0 sb=0 sd=0
model=pfet_01v8_lvt
spiceprefix=X
}
C {sky130_fd_pr/pfet_01v8_lvt.sym} 160 -390 0 0 {name=M3
W=0.42
L=0.35
nf=1
mult=1
ad="'int((nf+1)/2) * W/nf * 0.29'" 
pd="'2*int((nf+1)/2) * (W/nf + 0.29)'"
as="'int((nf+2)/2) * W/nf * 0.29'" 
ps="'2*int((nf+2)/2) * (W/nf + 0.29)'"
nrd="'0.29 / W'" nrs="'0.29 / W'"
sa=0 sb=0 sd=0
model=pfet_01v8_lvt
spiceprefix=X
}
C {lab_pin.sym} 520 -170 0 1 {name=p2 sig_type=std_logic lab=RON}
C {lab_pin.sym} 520 -350 0 1 {name=p3 sig_type=std_logic lab=RON
}
C {iopin.sym} 520 -260 0 0 {name=p5 lab=OUT}
C {iopin.sym} 100 -390 2 0 {name=p13 lab=RON

}
C {iopin.sym} 40 -260 2 0 {name=p15 lab=IN
}
C {noconn.sym} 440 -430 1 0 {name=l1}
C {lab_pin.sym} 280 -210 0 1 {name=p32 sig_type=std_logic lab=GND
}
C {lab_pin.sym} 280 -390 0 1 {name=p59 sig_type=std_logic lab=VDD}
C {lab_pin.sym} 280 -310 0 1 {name=p60 sig_type=std_logic lab=VDD}
C {lab_pin.sym} 360 -350 2 1 {name=p1 sig_type=std_logic lab=VDD}
C {lab_pin.sym} 360 -170 2 1 {name=p4 sig_type=std_logic lab=VDD}
C {lab_pin.sym} 400 -320 2 1 {name=p76 sig_type=std_logic lab=VDD}
C {lab_pin.sym} 480 -320 0 1 {name=p77 sig_type=std_logic lab=GND
}
C {lab_pin.sym} 400 -200 2 1 {name=p78 sig_type=std_logic lab=VDD}
C {lab_pin.sym} 480 -200 0 1 {name=p79 sig_type=std_logic lab=GND
}
C {iopin.sym} 180 -140 1 0 {name=p6 lab=GND
}
C {iopin.sym} 180 -460 3 0 {name=p7 lab=VDD
}
C {lab_pin.sym} 440 -90 1 1 {name=p8 sig_type=std_logic lab=GND
}
C {/foss/designs/RO_Aging_UNICASS/LVT/passgate.sym} 550 -80 3 0 {name=x1}
<<<<<<< HEAD
C {/foss/designs/RO_Aging_UNICASS/LVT/passgate.sym} 550 -440 3 1 {name=x2}
=======
C {/foss/designs/RO_Aging_UNICASS/LVT/passgate.sym} 330 -440 1 0 {name=x2}
>>>>>>> 1a13fc2f
<|MERGE_RESOLUTION|>--- conflicted
+++ resolved
@@ -53,7 +53,7 @@
 lab=OUT}
 C {sky130_fd_pr/nfet_01v8_lvt.sym} 160 -210 0 0 {name=M1
 W=0.45
-L=0.15
+L=0.35
 nf=1
 mult=1
 ad="'int((nf+1)/2) * W/nf * 0.29'" 
@@ -121,9 +121,5 @@
 }
 C {lab_pin.sym} 440 -90 1 1 {name=p8 sig_type=std_logic lab=GND
 }
-C {/foss/designs/RO_Aging_UNICASS/LVT/passgate.sym} 550 -80 3 0 {name=x1}
-<<<<<<< HEAD
-C {/foss/designs/RO_Aging_UNICASS/LVT/passgate.sym} 550 -440 3 1 {name=x2}
-=======
-C {/foss/designs/RO_Aging_UNICASS/LVT/passgate.sym} 330 -440 1 0 {name=x2}
->>>>>>> 1a13fc2f
+C {passgate.sym} 550 -80 3 0 {name=x1}
+C {passgate.sym} 550 -440 3 1 {name=x2}