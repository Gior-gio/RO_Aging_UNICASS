--- conflicted
+++ resolved
@@ -133,18 +133,9 @@
 C {lab_pin.sym} 1110 -200 3 1 {name=p1 sig_type=std_logic lab=RON}
 C {lab_pin.sym} 1110 -80 3 0 {name=p2 sig_type=std_logic lab=RO}
 C {lab_pin.sym} 670 -120 3 0 {name=p28 sig_type=std_logic lab=RO}
-<<<<<<< HEAD
-C {/foss/designs/RO_Aging_UNICASS/LVT/rovcel1_LVT.sym} 870 40 0 0 {name=x3}
-C {/foss/designs/RO_Aging_UNICASS/LVT/rovcel4_LVT.sym} 1290 0 0 0 {name=x4}
-C {/foss/designs/RO_Aging_UNICASS/LVT/rovcel3_LVT.sym} 750 40 0 0 {name=x2}
-C {/foss/designs/RO_Aging_UNICASS/LVT/rovcel2_LVT.sym} 460 -40 0 0 {name=x1}
-C {/foss/designs/RO_Aging_UNICASS/LVT/rovcel2_LVT.sym} 1620 -40 0 0 {name=x5}
-C {/foss/designs/RO_Aging_UNICASS/LVT/rovcel2_LVT.sym} 1080 -420 0 1 {name=x6[7:0]}
-=======
-C {/foss/designs/RO_Aging_UNICASS/LVT/rovcel2_LVT.sym} 460 -40 0 0 {name=x1}
-C {/foss/designs/RO_Aging_UNICASS/LVT/rovcel2_LVT.sym} 1620 -40 0 0 {name=x5}
-C {/foss/designs/RO_Aging_UNICASS/LVT/rovcel2_LVT.sym} 1080 -420 0 1 {name=x1[1:8]}
-C {/foss/designs/RO_Aging_UNICASS/LVT/rovcel3_LVT.sym} 750 40 0 0 {name=x2}
-C {/foss/designs/RO_Aging_UNICASS/LVT/rovcel4_LVT.sym} 1290 0 0 0 {name=x6}
-C {/foss/designs/RO_Aging_UNICASS/LVT/rovcel1_LVT.sym} 870 40 0 0 {name=x4}
->>>>>>> 1a13fc2f
+C {rovcel2_LVT.sym} 460 -40 0 0 {name=x1}
+C {rovcel2_LVT.sym} 1620 -40 0 0 {name=x5}
+C {rovcel2_LVT.sym} 1080 -420 0 1 {name=x1[1:8]}
+C {rovcel3_LVT.sym} 750 40 0 0 {name=x2}
+C {rovcel4_LVT.sym} 1290 0 0 0 {name=x6}
+C {rovcel1_LVT.sym} 870 40 0 0 {name=x4}